--- conflicted
+++ resolved
@@ -277,48 +277,6 @@
         sendinblueContacts
       );
 
-<<<<<<< HEAD
-          // 6. ...and sync the contacts with the attributes values on sendinblue contacts to match the
-          // values fetched from metabase question
-          .then(
-            ({
-              metabaseContacts,
-              sendinblueListId,
-              sendinblueAttributesFromMetabase,
-              sendinblueContacts,
-              sendinblueRemovedContacts
-            }) => {
-              return syncContactWithAttributesValues(
-                clients,
-                metabaseContacts,
-                sendinblueContacts,
-                sendinblueListId,
-                sendinblueAttributesFromMetabase
-              ).then(async (sendinblueContactsWithUpdatedAttributes) => {
-                // 7. Send heartbeat to BetterUpTime
-                if(config.betteruptime.heartbeatUrl) {
-                    logger.info('sending heartbeat to BetterUpTime')
-                    await axios.get(config.betteruptime.heartbeatUrl)
-                }
-
-                return {
-                  metabaseQuestion: metabaseQuestion,
-                  sendInBlueTargetedList: {
-                    id: sendinblueListId,
-                    existed: Boolean(sendinblueTargetedList)
-                  },
-                  attributes: {
-                    created: sendinblueAttributesFromMetabase
-                  },
-                  contacts: {
-                    upserted: sendinblueContactsWithUpdatedAttributes,
-                    removed: sendinblueRemovedContacts
-                  }
-                };
-              });
-            }
-          )
-=======
       // 6. ...and sync the contacts with the attributes values on sendinblue contacts to match the
       // values fetched from metabase question
       const sendinblueContactsWithUpdatedAttributes = await syncContactWithAttributesValues(
@@ -327,8 +285,13 @@
         sendinblueContacts,
         sendinblueListId,
         sendinblueAttributesFromMetabase
->>>>>>> 36ef9a4f
       );
+
+      // 7. Send heartbeat to BetterUpTime
+      if(config.betteruptime.heartbeatUrl) {
+        logger.info('sending heartbeat to BetterUpTime')
+        await axios.get(config.betteruptime.heartbeatUrl)
+      }
 
       return {
         metabaseQuestion: metabaseQuestion,
